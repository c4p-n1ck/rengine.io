language: node_js
node_js:
  - "0.8"
<<<<<<< HEAD
  - "0.10"
  - "0.12"
=======
  - "4.0.0"
>>>>>>> 5ccbcf31

notifications:
  irc: "irc.freenode.org#socket.io"<|MERGE_RESOLUTION|>--- conflicted
+++ resolved
@@ -1,12 +1,8 @@
 language: node_js
 node_js:
-  - "0.8"
-<<<<<<< HEAD
   - "0.10"
   - "0.12"
-=======
   - "4.0.0"
->>>>>>> 5ccbcf31
 
 notifications:
   irc: "irc.freenode.org#socket.io"